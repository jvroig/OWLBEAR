def tools_to_string(tools_dict, available_tools=None):
    """
    Convert the tools dictionary to a formatted string representation.
    
    Args:
        tools_dict (dict): Dictionary containing tool definitions.
        available_tools (list, optional): List of tool names to include. If None, all tools are included.
        
    Returns:
        str: Formatted string describing all tools.
    """
    result = ""
    
    # Iterate through all tool categories
    for category, category_tools in tools_dict.items():
        # Iterate through each tool in the category
        for tool_name, tool_info in category_tools.items():
            # Skip tools not in available_tools if available_tools is provided
            if available_tools is not None and tool_name not in available_tools:
                continue
                
            # Add tool name and description
            result += f"-{tool_name}: {tool_info['description']}\n"
            
            # Add parameters
            result += "    Parameters:\n"
            if not tool_info['parameters']:
                result += "    None. This tool does not need a parameter.\n"
            else:
                for param in tool_info['parameters']:
                    required = "(required, " if param.get("required", True) else "(optional, "
                    result += f"    - {param['name']} {required}{param['type']}): {param['description']}\n"
            
            # Add return value
            result += f"    Returns: {tool_info['returns']}\n\n"
    
    return result


def get_tools_dict():
    """
    Define and return a dictionary of all available tools.
    
    Returns:
        dict: Dictionary containing all tool definitions organized by category.
    """
    tools = {
        "filesystem_tools": {
            "get_cwd": {
                "description": "Get the current working directory",
                "parameters": [],
                "returns": "String - information about the current working directory"
            },
            "read_file": {
                "description": "Read a file in the filesystem",
                "parameters": [
                    {"name": "path", "required": True, "type": "string", "description": "path and filename of the file to read"}
                ],
                "returns": "String - the contents of the file specified in `path`"
            },
            "write_file": {
                "description": "Write content to a file in the filesystem",
                "parameters": [
                    {"name": "path", "required": True, "type": "string", "description": "path and filename of the file to write"},
                    {"name": "content", "required": True, "type": "string", "description": "the content to write to the file"}
                ],
                "returns": "String - confirmation message indicating success or failure"
            },
            "create_directory": {
                "description": "Create a new directory in the filesystem",
                "parameters": [
                    {"name": "path", "required": True, "type": "string", "description": "path of the directory to create"}
                ],
                "returns": "String - confirmation message indicating success or failure"
            },
            "list_directory": {
                "description": "List the contents of a directory in the filesystem",
                "parameters": [
                    {"name": "path", "required": False, "type": "string", "description": "path of the directory to list. If not provided, lists the current working directory."}
                ],
                "returns": "String - a list of files and directories in the specified path"
            }
        },
        
        "git_tools": {
            "git_clone": {
                "description": "Clone a git repository using HTTPS",
                "parameters": [
                    {"name": "repo_url", "required": True, "type": "string", "description": "The HTTPS URL of the repository to clone"},
                    {"name": "target_path", "required": False, "type": "string", "description": "The path where to clone the repository"}
                ],
                "returns": "String - confirmation message indicating success or failure"
            },
            "git_commit": {
                "description": "Stage all changes and create a commit",
                "parameters": [
                    {"name": "message", "required": True, "type": "string", "description": "The commit message"},
                    {"name": "path", "required": False, "type": "string", "description": "The path to the git repository (defaults to current directory)"}
                ],
                "returns": "String - confirmation message indicating success or failure"
            },
            "git_restore": {
                "description": "Restore the repository or specific files to a previous state",
                "parameters": [
                    {"name": "commit_hash", "required": False, "type": "string", "description": "The commit hash to restore to. If not provided, unstages all changes"},
                    {"name": "path", "required": False, "type": "string", "description": "The path to the git repository (defaults to current directory)"},
                    {"name": "files", "required": False, "type": "list", "description": "List of specific files to restore. If not provided, restores everything"}
                ],
                "returns": "String - confirmation message indicating success or failure"
            },
            "git_push": {
                "description": "Push commits to a remote repository",
                "parameters": [
                    {"name": "remote", "required": False, "type": "string", "description": "The remote name (defaults to 'origin')"},
                    {"name": "branch", "required": False, "type": "string", "description": "The branch name to push to (defaults to 'main')"},
                    {"name": "path", "required": False, "type": "string", "description": "The path to the git repository (defaults to current directory)"}
                ],
                "returns": "String - confirmation message indicating success or failure"
            },
            "git_log": {
                "description": "Get the commit history of the repository",
                "parameters": [
                    {"name": "path", "required": False, "type": "string", "description": "The path to the git repository (defaults to current directory)"},
                    {"name": "max_count", "required": False, "type": "integer", "description": "Maximum number of commits to return"},
                    {"name": "since", "required": False, "type": "string", "description": "Get commits since this date (e.g., \"2024-01-01\" or \"1 week ago\")"}
                ],
                "returns": "String - JSON formatted commit history with hash, author, date, and message for each commit"
            },
            "git_show": {
                "description": "Get detailed information about a specific commit",
                "parameters": [
                    {"name": "commit_hash", "required": True, "type": "string", "description": "The hash of the commit to inspect"},
                    {"name": "path", "required": False, "type": "string", "description": "The path to the git repository (defaults to current directory)"}
                ],
                "returns": "String - JSON formatted commit details including metadata and changed files"
            },
            "git_status": {
                "description": "Get the current status of the repository",
                "parameters": [
                    {"name": "path", "required": False, "type": "string", "description": "The path to the git repository (defaults to current directory)"}
                ],
                "returns": "String - JSON formatted repository status including staged, unstaged, and untracked changes"
            },
            "git_diff": {
                "description": "Get the differences between commits, staged changes, or working directory",
                "parameters": [
                    {"name": "path", "required": False, "type": "string", "description": "The path to the git repository (defaults to current directory)"},
                    {"name": "commit1", "required": False, "type": "string", "description": "First commit hash for comparison"},
                    {"name": "commit2", "required": False, "type": "string", "description": "Second commit hash for comparison"},
                    {"name": "staged", "required": False, "type": "boolean", "description": "If True, show staged changes (ignored if commits are specified)"},
                    {"name": "file_path", "required": False, "type": "string", "description": "Path to specific file to diff"}
                ],
                "returns": "String - JSON formatted diff information including: Summary (files changed, total additions/deletions) and Detailed changes per file with hunks showing exact line modifications"
            }
        },
        
        "web_tools": {
            "brave_web_search": {
                "description": "Search the web using Brave Search API. The responses here only contain summaries. Use fetch_web_page to get the full contents of interesting search results.",
                "parameters": [
                    {"name": "query", "required": True, "type": "string", "description": "the search query to submit to Brave"},
                    {"name": "count", "required": False, "type": "integer", "description": "the number of results to return, defaults to 10"}
                ],
                "returns": "Object - a JSON object containing search results or error information from the Brave Search API"
            },
            "fetch_web_page": {
                "description": "Fetch content from a specified URL. This is a good tool to use after doing a brave_web_search, in order to get more details from interesting search results.",
                "parameters": [
                    {"name": "url", "required": True, "type": "string", "description": "the URL to fetch content from"},
                    {"name": "headers", "required": False, "type": "dictionary", "description": "custom headers to include in the request, defaults to a standard User-Agent"},
                    {"name": "timeout", "required": False, "type": "integer", "description": "request timeout in seconds, defaults to 30"},
                    {"name": "clean", "required": False, "type": "boolean", "description": "whether to extract only the main content, defaults to True"}
                ],
                "returns": "String - the cleaned web page content as text, or an error object if the request fails"
            }
        },
        
        "python_tools": {
            "python_execute_file": {
                "description": "Execute a Python file and return its output",
                "parameters": [
                    {"name": "file_path", "required": True, "type": "string", "description": "Path to the Python file to execute"}
                ],
                "returns": "String - The output of the execution or an error message if execution fails"
            },
            "python_check_syntax": {
                "description": "Check the syntax of Python code",
                "parameters": [
                    {"name": "code", "required": False, "type": "string", "description": "Python code to check"},
                    {"name": "file_path", "required": False, "type": "string", "description": "Path to a Python file to check"}
                ],
                "returns": "String - Result of the syntax check"
            },
            "python_execute_code": {
                "description": "Execute arbitrary Python code and return its output",
                "parameters": [
                    {"name": "code", "required": True, "type": "string", "description": "Python code to execute"}
                ],
                "returns": "String - The output of the execution or an error message if execution fails"
            }
        }
    }
    
    return tools


<<<<<<< HEAD
def list_tools(ignore=''):
=======
def list_tools(available_tools=None):
>>>>>>> 7f03c90f
    """
    Get a formatted string description of available tools.
    
    Args:
        available_tools (list, optional): List of tool names to include. If None, all tools are included.
        
    Returns:
        str: Formatted string describing the specified tools.
    """
    tools_dict = get_tools_dict()
    return tools_to_string(tools_dict, available_tools)


def get_tools_format():
    """
    Get the format to use when making tool calls.
    
    Returns:
        str: Instructions for how to format tool calls.
    """
    tools_format = """

When you want to use a tool, make a tool call (no explanations) using this exact format:

```
[[qwen-tool-start]]
{
    "name": "tool_name",
    "input": {
        "param1": "value1",
        "param2": "value2"
    }
}
[[qwen-tool-end]]
```

Note that the triple backticks (```) are part of the format!

Example 1:
************************
User: What is your current working directory?
Qwen-Max:
```
[[qwen-tool-start]]
{
    "name": "get_cwd",
    "input": ""
}
[[qwen-tool-end]]
```
**********************


Example 2:
************************
User: List the files in your current working directory.
Qwen-Max:
```
[[qwen-tool-start]]
{
    "name": "list_directory",
    "input": {
        "path": "."
    }
}
[[qwen-tool-end]]
```
**********************

Example 3:
************************
User: Can you check the syntax of my Python code?
Qwen-Max:
```
[[qwen-tool-start]]
{
    "name": "python_check_syntax",
    "input": {
        "code": "print('Hello world'"
    }
}
[[qwen-tool-end]]
```
**********************

Immediately end your response after calling a tool and the final triple backticks.

After receiving the results of a tool call, do not parrot everything back to the user.
Instead, just briefly summarize the results in 1-2 sentences.

"""
    return tools_format<|MERGE_RESOLUTION|>--- conflicted
+++ resolved
@@ -204,11 +204,7 @@
     return tools
 
 
-<<<<<<< HEAD
-def list_tools(ignore=''):
-=======
 def list_tools(available_tools=None):
->>>>>>> 7f03c90f
     """
     Get a formatted string description of available tools.
     
